--- conflicted
+++ resolved
@@ -218,7 +218,7 @@
     
     if rc != success:
         exc = apsw.exceptionfor(rc)
-        raise type(exc)(sqlite3_errmsg(db))
+        raise type(exc)(PyUnicode_FromString(sqlite3_errmsg(db)))
 
     return 0
 
@@ -329,13 +329,12 @@
         # Prepare statement
         col_names = [ x[0] for x in columns ]
         query = ("SELECT %s FROM %s ORDER BY %s " %
-                 (', '.join(col_names), table, order))
+                 (', '.join(col_names), table, order)).encode('utf-8')
         SQLITE_CHECK_RC(sqlite3_prepare_v2(sqlite3_db, query, -1, &stmt, NULL),
                         SQLITE_OK, sqlite3_db)
         cleanup.register(lambda: SQLITE_CHECK_RC(sqlite3_finalize(stmt),
                                                  SQLITE_OK, sqlite3_db))
 
-        # Dump or load data as requested
         row_count = db.get_val("SELECT COUNT(rowid) FROM %s" % table)
         log.debug('dump_table(%s): writing %d rows', table, row_count)
         write_integer(row_count, fp)
@@ -423,7 +422,7 @@
         # Copy settings
         for pragma in ('synchronous', 'foreign_keys'):
             val = db.get_val('PRAGMA %s' % pragma)
-            cmd = 'PRAGMA %s = %s' % (pragma, val)
+            cmd = ('PRAGMA %s = %s' % (pragma, val)).encode('utf-8')
             SQLITE_CHECK_RC(sqlite3_prepare_v2(sqlite3_db, cmd, -1, &stmt, NULL),
                             SQLITE_OK, sqlite3_db)
             try:
@@ -449,44 +448,28 @@
 
         # Prepare INSERT statement
         col_names = [ x[0] for x in columns ]
-<<<<<<< HEAD
-        if order is None:
-            query = ("INSERT INTO %s (%s) VALUES(%s)"
-                 % (table,
-                    ', '.join(col_names),
-                    ', '.join('?' * col_count)))
-        else:
-            query = ("SELECT %s FROM %s ORDER BY %s " %
-                     (', '.join(col_names), table, order))
-        query_bytes = query.encode('utf-8')
-        rc = sqlite3_prepare_v2(sqlite3_db, query_bytes, -1, & stmt, NULL)
-        if rc != SQLITE_OK:
-            raise apsw.exceptionfor(rc)
-        cleanup.register(lambda: sqlite3_finalize_p(stmt))
-=======
         query = ("INSERT INTO %s (%s) VALUES(%s)"
-                 % (table, ', '.join(col_names), ', '.join('?' * col_count)))
+                 % (table, ', '.join(col_names),
+                    ', '.join('?' * col_count))).encode('utf-8')
         SQLITE_CHECK_RC(sqlite3_prepare_v2(sqlite3_db, query, -1, &stmt, NULL),
                         SQLITE_OK, sqlite3_db)
         cleanup.register(lambda: SQLITE_CHECK_RC(sqlite3_finalize(stmt),
                                                  SQLITE_OK, sqlite3_db))
 
         # Prepare BEGIN statement
-        query = 'BEGIN TRANSACTION'
+        query = b'BEGIN TRANSACTION'
         SQLITE_CHECK_RC(sqlite3_prepare_v2(sqlite3_db, query, -1, &begin_stmt, NULL),
                         SQLITE_OK, sqlite3_db)
         cleanup.register(lambda: SQLITE_CHECK_RC(sqlite3_finalize(begin_stmt),
                                                  SQLITE_OK, sqlite3_db))
 
         # Prepare COMMIT statement
-        query = 'COMMIT TRANSACTION'
+        query = b'COMMIT TRANSACTION'
         SQLITE_CHECK_RC(sqlite3_prepare_v2(sqlite3_db, query, -1, &commit_stmt, NULL),
                         SQLITE_OK, sqlite3_db)
         cleanup.register(lambda: SQLITE_CHECK_RC(sqlite3_finalize(commit_stmt),
                                                  SQLITE_OK, sqlite3_db))
->>>>>>> f11bd38d
-
-        # Dump or load data as requested
+
         buf = calloc(MAX_BLOB_SIZE, 1)
         cleanup.register(lambda: free(buf))
         read_integer(&row_count, fp)
