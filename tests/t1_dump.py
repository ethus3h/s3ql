--- conflicted
+++ resolved
@@ -29,12 +29,8 @@
         self.create_table(self.dst)
 
     def tearDown(self):
-<<<<<<< HEAD
         self.src.close()
         self.dst.close()
-        self.fh.close()
-        
-=======
         self.tmpfh1.close()
         self.tmpfh2.close()
         self.fh.close()
@@ -51,8 +47,6 @@
                              fh=self.fh, trx_rows=10)
         self.compare_tables(self.src, self.dst)
                 
-                
->>>>>>> f11bd38d
     def test_1_vals_1(self):
         self.fill_vals(self.src)
         dumpspec = (('id', deltadump.INTEGER, 0),)
